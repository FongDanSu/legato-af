--- conflicted
+++ resolved
@@ -37,11 +37,7 @@
     uint32_t ttffValue;
     uint32_t acqRate;
     le_gnss_ConstellationBitMask_t constellationMask;
-<<<<<<< HEAD
     le_gnss_NmeaBitMask_t nmeaMask = 0;
-=======
-    le_gnss_NmeaBitMask_t nmeaMask=0;
->>>>>>> 36dc5a13
 
     LE_INFO("Start Test Testle_gnss_DeviceTest");
     // GNSS device enabled by default
@@ -65,10 +61,7 @@
     LE_ASSERT((le_gnss_SetAcquisitionRate(acqRate)) == LE_NOT_PERMITTED);
     LE_ASSERT((le_gnss_SetNmeaSentences(nmeaMask)) == LE_NOT_PERMITTED);
     LE_ASSERT((le_gnss_GetNmeaSentences(&nmeaMask)) == LE_NOT_PERMITTED);
-<<<<<<< HEAD
-=======
-
->>>>>>> 36dc5a13
+
     // Enable GNSS device (READY state)
     LE_ASSERT((le_gnss_Enable()) == LE_OK);
     LE_ASSERT((le_gnss_GetState()) == LE_GNSS_STATE_READY);
@@ -104,10 +97,7 @@
     LE_ASSERT((le_gnss_SetAcquisitionRate(acqRate)) == LE_NOT_PERMITTED);
     LE_ASSERT((le_gnss_SetNmeaSentences(nmeaMask)) == LE_NOT_PERMITTED);
     LE_ASSERT((le_gnss_GetNmeaSentences(&nmeaMask)) == LE_NOT_PERMITTED);
-<<<<<<< HEAD
-=======
-
->>>>>>> 36dc5a13
+
     // Stop GNSS device (READY state)
     LE_ASSERT((le_gnss_Stop()) == LE_OK);
     LE_ASSERT((le_gnss_GetState()) == LE_GNSS_STATE_READY);
@@ -1030,12 +1020,8 @@
      TestLeGnssConstellations();
      LE_INFO("======== GNSS NMEA sentences Test  ========");
      TestLeGnssNmeaSentences();
-<<<<<<< HEAD
+     LE_INFO("======== Supl Certificate Test  ========");
+     TestSuplCertificate();
      LE_INFO("======== GNSS Test SUCCESS ========");
      exit(EXIT_SUCCESS);
-=======
-     LE_INFO("======== Supl Certificate Test  ========");
-     TestSuplCertificate();
-     LE_INFO("======== GNSS device Start Test SUCCESS ========");
->>>>>>> 36dc5a13
 }