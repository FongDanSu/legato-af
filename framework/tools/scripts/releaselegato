--- conflicted
+++ resolved
@@ -159,18 +159,9 @@
 StagePaComponent le_pa_ecall     modemService        ar7 wp85 wp750x ar758x ar759x wp76xx
 StagePaComponent le_pa_gnss      positioningService  ar7 wp85 wp750x ar758x ar759x wp76xx
 StagePaComponent le_pa_avc       avcService          ar7 wp85 wp750x
-<<<<<<< HEAD
 StagePaComponent le_pa_secStore  secStore            ar7 wp85 wp750x ar758x ar759x
-StagePaComponent le_pa_fwupdate  fwupdateService     ar7 wp85 wp750x
+StagePaComponent le_pa_fwupdate  fwupdateService     ar7 wp85 wp750x ar758x ar759x
 StagePaComponent le_pa_uartMode  tools               ar7 wp85 wp750x ar758x ar759x wp76xx
-=======
-StagePaComponent le_pa_secStore  secStore            ar7 wp85 wp750x
-StagePaComponent le_pa_fwupdate  fwupdateService     ar7 wp85 wp750x ar758x ar759x
-
-StageComponent  le_pa_uartMode \
-                "system/staging/lib/libComponent_le_pa_uartMode.so" \
-                ar7 wp85 wp750x ar758x ar759x
->>>>>>> a05b8117
 
 cp version $STAGE_DIR
 cp package.properties $STAGE_DIR
